--- conflicted
+++ resolved
@@ -24,12 +24,7 @@
         return None
     return value.get("login")
 
-<<<<<<< HEAD
-
-for file_path in glob.glob(os.path.join(data_directory, "*.json")):
-=======
 for file_path in glob.glob(os.path.join(data_directory, "raw_*.json")):
->>>>>>> 8b4d187e
     json_data = None
 
     with open(file_path, "r") as file:
